name = "MinimaxAdaptiveControl"
uuid = "37d42955-b8b5-4e62-bbb2-568d4dbccabe"
authors = ["Olle Kjellqvist <olle.kjellqvist@control.lth.se> and contributors"]
version = "0.1.0"

[deps]
Documenter = "e30172f5-a6a5-5a46-863b-614d45cd2de4"
Hypatia = "b99e6be6-89ff-11e8-14f8-45c827f4f8f2"
JuMP = "4076af6c-e467-56ae-b986-b466b2749572"
LinearAlgebra = "37e2e46d-f89d-539d-b4ee-838fcccc9c8e"

[compat]
<<<<<<< HEAD
Hypatia = "0.3"
=======
JuMP = "0.21"
>>>>>>> 22ba7f76
julia = "1.5"

[extras]
Test = "8dfed614-e22c-5e08-85e1-65c5234f0b40"

[targets]
test = ["Test"]<|MERGE_RESOLUTION|>--- conflicted
+++ resolved
@@ -10,11 +10,8 @@
 LinearAlgebra = "37e2e46d-f89d-539d-b4ee-838fcccc9c8e"
 
 [compat]
-<<<<<<< HEAD
 Hypatia = "0.3"
-=======
 JuMP = "0.21"
->>>>>>> 22ba7f76
 julia = "1.5"
 
 [extras]
